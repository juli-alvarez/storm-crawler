#  Resources for generating and consuming WARC files with StormCrawler

First, you need to add the WARC module to the dependencies of your project.

```
		<dependency>
			<groupId>com.digitalpebble.stormcrawler</groupId>
			<artifactId>storm-crawler-warc</artifactId>
			<version>${storm-crawler.version}</version>
		</dependency>
```

## Generating WARC files

Archiving the crawled content and metadata in [WARC](https://iipc.github.io/warc-specifications/specifications/warc-format/warc-1.1/) files is done by WARCHdfsBolt: for every incoming tuple one or two WARC records are written:
- (if enabled) the WARC "request" record containing the request metadata and the HTTP request headers
- the WARC "response" record holding response metadata and HTTP headers and the content payload
  - note: if HTTP headers are not stored by the HTTP protocol implementation WARC "resource" records are written instead. See below, how to enable that HTTP headers are stored.

The WARCHdfsBolt writes WARC files
- with [record-level compression](https://iipc.github.io/warc-specifications/specifications/warc-format/warc-1.1/#record-at-time-compression)
- and a configurable rotation policy (when to finish a WARC file and start the next one)

To configure the WARCHdfsBolt, include the following snippet in your crawl topology:

```java 
        String warcFilePath = "/warc";

        FileNameFormat fileNameFormat = new WARCFileNameFormat()
                .withPath(warcFilePath);

        Map<String,String> fields = new HashMap<>();
        fields.put("software:", "StormCrawler 2.1 http://stormcrawler.net/");
        fields.put("format", "WARC File Format 1.0");
        fields.put("conformsTo:",
                "https://iipc.github.io/warc-specifications/specifications/warc-format/warc-1.0/");
        
        WARCHdfsBolt warcbolt = (WARCHdfsBolt) new WARCHdfsBolt()
                .withFileNameFormat(fileNameFormat);
        warcbolt.withHeader(fields);

        // enable WARC request records
        warcbolt.withRequestRecords();

        // can specify the filesystem - will use the local FS by default
        String fsURL = "hdfs://localhost:9000";
        warcbolt.withFsUrl(fsURL);
        
        // a custom max length can be specified - 1 GB will be used as a default
        FileSizeRotationPolicy rotpol = new FileSizeRotationPolicy(50.0f,
                Units.MB);
        warcbolt.withRotationPolicy(rotpol);

        builder.setBolt("warc", warcbolt).localOrShuffleGrouping("fetch");
```

If you use Flux, you could add it like so:

```
components:
  - id: "WARCFileNameFormat"
    className: "com.digitalpebble.stormcrawler.warc.WARCFileNameFormat"
    configMethods:
      - name: "withPath"
        args:
          - "/path/to/warc"
      - name: "withPrefix"
        args:
          - "my-warc-prefix"

  - id: "WARCFileRotationPolicy"
    className: "org.apache.storm.hdfs.bolt.rotation.FileSizeRotationPolicy"
    constructorArgs:
      - 50.0
      - MB

  - id: "WARCInfo"
    className: "java.util.LinkedHashMap"
    configMethods:
      - name: "put"
        args:
         - "software"
<<<<<<< HEAD
         - "StormCrawler 1.18 http://stormcrawler.net/"
=======
         - "StormCrawler 2.1 http://stormcrawler.net/"
>>>>>>> 8f705bec
      - name: "put"
        args:
         - "format"
         - "WARC File Format 1.0"
      - name: "put"
        args:
         - "conformsTo"
         - "https://iipc.github.io/warc-specifications/specifications/warc-format/warc-1.0/"

[...]

bolts:
 - id: "warc"
    className: "com.digitalpebble.stormcrawler.warc.WARCHdfsBolt"
    parallelism: 1
    configMethods:
      - name: "withFileNameFormat"
        args:
          - ref: "WARCFileNameFormat"
      - name: "withRotationPolicy"
        args:
          - ref: "WARCFileRotationPolicy"
      - name: "withRequestRecords"
      - name: "withHeader"
        args:
          - ref: "WARCInfo"
```

Each instance of the bolt will generate a WARC file and close it once it has reached the required size.

Please note that the WARCHdfsBolt is a dead-end and does not output tuples to subsequent bolts.

The tuples are acked based on the sync policy, which is based on either of:
* an explicit sync as set in the sync policy which we have by default at 10 tuples
* an automatic one which happens via tick tuples every 15 secs by default

With the local file system, you need to specify 

```
  warcbolt.withConfigKey("warc");
  Map<String, Object> hdfsConf = new HashMap<>();
  hdfsConf.put("fs.file.impl", "org.apache.hadoop.fs.RawLocalFileSystem");
  getConf().put("warc", hdfsConf);
```

This uses the RawLocalFileSystem, which unlike the checksum one used by default does a proper sync of the content to the file.

Using Flux the RawLocalFileSystem is enabled by adding the following statements to `config` and the `warc` bolt:

```
config:
  warc: {"fs.file.impl": "org.apache.hadoop.fs.RawLocalFileSystem"}

bolts:
 - id: "warc"
    ...
    configMethods:
      ...
      - name: "withConfigKey"
        args:
          - "warc"
```

Writing complete and valid WARC requires that HTTP headers, IP address and capture time are stored by the HTTP protocol implementation in the metadata. Only the okhttp protocol package stores all necessary information. To enable the okhttp protocol implementation and let them save the HTTP headers, you need to add to your configuration:

```
  http.store.headers: true

  http.protocol.implementation: com.digitalpebble.stormcrawler.protocol.okhttp.HttpProtocol
  https.protocol.implementation: com.digitalpebble.stormcrawler.protocol.okhttp.HttpProtocol
```

Until the WARC bolt can write HTTP/2 requests and response in a way compatible with most WARC readers (see #828), HTTP/1.1 should be used by setting:
```
  http.protocol.versions:
  - "http/1.1"
```


## Consuming WARC files

Web archives harvested in the [WARC format](https://iipc.github.io/warc-specifications/specifications/warc-format/warc-1.1/) can be used as input for StormCrawler – instead of fetching content from remote servers, the WARCSpout reads WARC files and emits the archive web page captures as tuples into the topology.

The WARCSpout is configured similar as FileSpout:
- input files are defined by
  - read from the configured folder (available as local file system path)
  - a pattern matching valid file names
- every line in the input files specifies one input WARC file as file path or URL

To use the WARCSpout reading `*.paths` or `*.txt` files from the folder `input/`, you simply start to build your topology as

```java
        TopologyBuilder builder = new TopologyBuilder();

        builder.setSpout("spout", new WARCSpout("input/", "*.{paths,txt}"));
```

Or, if Flux is used:

```
spouts:
  - id: "spout"
    className: "com.digitalpebble.stormcrawler.warc.WARCSpout"
    parallelism: 1
    constructorArgs:
      - "input/"
      - "*.{paths,txt}"
```
<|MERGE_RESOLUTION|>--- conflicted
+++ resolved
@@ -80,11 +80,7 @@
       - name: "put"
         args:
          - "software"
-<<<<<<< HEAD
-         - "StormCrawler 1.18 http://stormcrawler.net/"
-=======
          - "StormCrawler 2.1 http://stormcrawler.net/"
->>>>>>> 8f705bec
       - name: "put"
         args:
          - "format"
