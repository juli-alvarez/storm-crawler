--- conflicted
+++ resolved
@@ -21,11 +21,7 @@
 import java.io.FileNotFoundException;
 import java.io.InputStreamReader;
 import java.nio.charset.Charset;
-<<<<<<< HEAD
-=======
-import java.util.ArrayList;
 import java.util.Collection;
->>>>>>> 15d676c5
 import java.util.HashMap;
 import java.util.LinkedList;
 import java.util.List;
@@ -100,15 +96,8 @@
         if (obj == null)
             return list;
 
-<<<<<<< HEAD
-        if (obj instanceof List) {
-            list.addAll((List) obj);
-=======
-        if (obj instanceof PersistentVector) {
-            list.addAll((PersistentVector) obj);
-        } else if (obj instanceof Collection) {
+        if (obj instanceof Collection) {
             list.addAll((Collection<String>) obj);
->>>>>>> 15d676c5
         } else { // single value?
             list.add(obj.toString());
         }
